<<<<<<< HEAD
import { google } from "@ai-sdk/google";
import { Agent } from "@mastra/core/agent";
import {
  generateSafeQuery,
  querySafetyCheck,
  executeQuery,
  generateResponse,
  fetchDatabaseSchema,
} from "./tools/index";
import { AuthManager } from "@/utils/auth";
import jwt from "jsonwebtoken";

interface DecodedUser {
  id: string;
  username: string;
  email: string;
  is_approved: boolean;
  is_active: boolean;
  is_blocked: boolean;
  account_status: string;
}
=======
import { google } from '@ai-sdk/google';
import { Agent } from '@mastra/core/agent';
import { generateSafeQuery, querySafetyCheck, executeQuery, generateResponse, fetchDatabaseSchema, generateAnalyticsReport, displayAnalytics } from './tools/index';

>>>>>>> 1e258c4a
// System instructions for the AI-SafeQuery assistant
const systemInstructions = `You are an AI assistant for AI-SafeQuery, a database query interface with governance and compliance features.

Your role is to:
1. Help users write safe SQL queries
2. Explain database concepts and query optimization
3. Guide users through the approval process for restricted operations
4. Provide information about role-based access control
5. Help interpret query results
6. Assist with the interactive dashboard and analytics tools
7. Handle system commands like /analytics and /dashboard

Key guidelines:
- Always prioritize safety and proper permissions
- Suggest SELECT queries over modification queries when possible
- Explain why certain operations might need admin approval
- Be helpful but security-conscious
- If a user asks for potentially dangerous operations (DROP, DELETE, TRUNCATE), explain the risks and approval process
- When users ask about system features, explain the governance, compliance, and blockchain logging capabilities

Analytics Command Handling:
- When users type /analytics [table_name] or ask for analysis of a specific table:
  1. First use generateAnalyticsReport to fetch actual data from the specified table
  2. Then use displayAnalytics to format the results in markdown tables
  3. Present comprehensive analysis including data statistics, column analysis, and insights
- Example: "/analytics products" should analyze the products table with real data
- If no table name is provided, ask the user to specify which table they want to analyze

Remember: All queries go through an AI safety layer and role-based permission checks before execution. This system features:
- Role-based access control (RBAC)
- AI-powered query validation
- Blockchain audit logging
- Admin approval workflows
- Interactive dashboards and analytics

Always use the available tools to assist with database operations and system reporting.

Context: You have access to the following tools:
- fetchDatabaseSchema: Fetches the current database schema
- querySafetyCheck: Checks if a SQL query is safe to run
- generateSafeQuery: Generates a safe SQL query based on user intent
- executeQuery: Executes a SQL query against the database
- generateResponse: Generates a user-friendly response based on query results
- generateAnalyticsReport: Generates comprehensive analytics by fetching actual data from a specified table
- displayAnalytics: Formats analytics data into beautiful markdown tables and reports

Context: This is a governance and compliance system for database access with blockchain logging and admin approval workflows.`;

// Allow streaming responses up to 30 seconds
export const maxDuration = 30;

function getUserFromRequest(req: Request): DecodedUser | null {
  const userHeader = req.headers.get("x-user-data");
  if (!userHeader) return null;

  try {
    return JSON.parse(userHeader) as DecodedUser;
  } catch (err) {
    console.error("Invalid user data header:", err);
    return null;
  }
}
export async function POST(req: Request) {
  try {
    const { messages } = await req.json();
    const user = getUserFromRequest(req);
    if (!user) {
      return new Response(JSON.stringify({ error: "Unauthorized" }), {
        status: 401,
      });
    }

    if (
      !user.is_approved ||
      user.account_status !== "active" ||
      user.is_blocked
    ) {
      return new Response(JSON.stringify({ error: "Forbidden" }), {
        status: 403,
      });
    }

    if (!messages || !Array.isArray(messages)) {
      return new Response(
        JSON.stringify({
          error: "Missing or invalid messages in request body",
        }),
        { status: 400, headers: { "Content-Type": "application/json" } }
      );
    }

    // Get the last user message
    const lastMessage = messages[messages.length - 1];
    if (!lastMessage || lastMessage.role !== "user") {
      return new Response(
        JSON.stringify({ error: "Last message must be from user" }),
        { status: 400, headers: { "Content-Type": "application/json" } }
      );
    }

    const agent = new Agent({
      name: "AI-SafeQuery Assistant",
      instructions: systemInstructions,
      tools: {
        fetchDatabaseSchema,
        querySafetyCheck,
        generateSafeQuery,
        executeQuery,
        generateResponse,
<<<<<<< HEAD
=======
        generateAnalyticsReport,
        displayAnalytics
>>>>>>> 1e258c4a
      },
      model: google("gemini-1.5-flash"),
    });

    const response = await agent.stream(messages, {
      onFinish: async ({ usage }) => {
        console.table({
          promptTokens: usage.promptTokens,
          completionTokens: usage.completionTokens,
          totalTokens: usage.totalTokens,
        });
      },
      onError: (err) => {
        console.error("Agent error:", err);
      },
    });

    return response.toDataStreamResponse();
  } catch (error) {
    console.error("Chat API error:", error);

    // Return error response
    return new Response(
      JSON.stringify({
        error: "Failed to process chat request",
        details: error instanceof Error ? error.message : "Unknown error",
      }),
      {
        status: 500,
        headers: { "Content-Type": "application/json" },
      }
    );
  }
}

export async function GET(req: Request) {
  try {
    const { searchParams } = new URL(req.url);
    const chatId = searchParams.get("id");

    if (!chatId) {
      return new Response(JSON.stringify({ error: "Chat ID is required" }), {
        status: 400,
        headers: { "Content-Type": "application/json" },
      });
    }

    // For now, return empty messages array
    // In a real implementation, you would fetch from your database
    const messages: Array<{ role: string; content: string }> = [];

    return new Response(JSON.stringify({ messages }), {
      status: 200,
      headers: { "Content-Type": "application/json" },
    });
  } catch (error) {
    console.error("Error fetching chat history:", error);
    return new Response(
      JSON.stringify({ error: "Error fetching chat history" }),
      { status: 500, headers: { "Content-Type": "application/json" } }
    );
  }
}<|MERGE_RESOLUTION|>--- conflicted
+++ resolved
@@ -1,4 +1,3 @@
-<<<<<<< HEAD
 import { google } from "@ai-sdk/google";
 import { Agent } from "@mastra/core/agent";
 import {
@@ -6,7 +5,7 @@
   querySafetyCheck,
   executeQuery,
   generateResponse,
-  fetchDatabaseSchema,
+  fetchDatabaseSchema, generateAnalyticsReport, displayAnalytics,
 } from "./tools/index";
 import { AuthManager } from "@/utils/auth";
 import jwt from "jsonwebtoken";
@@ -20,12 +19,6 @@
   is_blocked: boolean;
   account_status: string;
 }
-=======
-import { google } from '@ai-sdk/google';
-import { Agent } from '@mastra/core/agent';
-import { generateSafeQuery, querySafetyCheck, executeQuery, generateResponse, fetchDatabaseSchema, generateAnalyticsReport, displayAnalytics } from './tools/index';
-
->>>>>>> 1e258c4a
 // System instructions for the AI-SafeQuery assistant
 const systemInstructions = `You are an AI assistant for AI-SafeQuery, a database query interface with governance and compliance features.
 
@@ -135,11 +128,8 @@
         generateSafeQuery,
         executeQuery,
         generateResponse,
-<<<<<<< HEAD
-=======
         generateAnalyticsReport,
         displayAnalytics
->>>>>>> 1e258c4a
       },
       model: google("gemini-1.5-flash"),
     });
