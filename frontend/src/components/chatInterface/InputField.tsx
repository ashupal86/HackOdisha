--- conflicted
+++ resolved
@@ -6,11 +6,7 @@
   handleInputChange: (e: React.ChangeEvent<HTMLInputElement>) => void;
   handleSubmit: (e: React.FormEvent<HTMLFormElement>) => void;
   isLoading: boolean;
-<<<<<<< HEAD
-  onCommandExecuted: (command: string, content: any) => void;
   disabled?: boolean;
-=======
->>>>>>> 1e258c4a
 }
 
 interface Command {
@@ -18,7 +14,6 @@
   description: string;
 }
 
-<<<<<<< HEAD
 export function InputField({
   input,
   handleInputChange,
@@ -27,10 +22,6 @@
   onCommandExecuted,
   disabled = false,
 }: InputFieldProps) {
-=======
-export function InputField({ input, handleInputChange, handleSubmit, isLoading }: InputFieldProps) {
-  console.log(input)
->>>>>>> 1e258c4a
   const [showCommands, setShowCommands] = useState(false);
   const [selectedCommand, setSelectedCommand] = useState(0);
   const [selectedCommandCard, setSelectedCommandCard] = useState<Command | null>(null);
@@ -239,12 +230,8 @@
                           )}
                         </div>
                         <div className="flex-1 min-w-0">
-<<<<<<< HEAD
                           <div className={`font-medium text-sm ${index === selectedCommand ? 'text-blue-700' : 'text-gray-900'
                             }`}>
-=======
-                          <div className="font-medium text-gray-900 text-sm">
->>>>>>> 1e258c4a
                             {command.command}
                           </div>
                           <div className="text-xs text-gray-500 truncate">
@@ -258,17 +245,12 @@
               </div>
             )}
 
-<<<<<<< HEAD
-=======
-            {/* Main input field */}
->>>>>>> 1e258c4a
             <input
               ref={inputRef}
               type="text"
               value={input}
               onChange={handleInputChangeWithCommands}
               onKeyDown={handleKeyDown}
-<<<<<<< HEAD
               placeholder={
                 disabled
                   ? "Your account is not approved. Queries are disabled."
@@ -290,19 +272,6 @@
                 ? "bg-gray-300 text-gray-600 cursor-not-allowed shadow-none"
                 : "bg-gradient-to-r from-blue-500 to-blue-600 hover:from-blue-600 hover:to-blue-700 text-white hover:shadow-lg transform hover:scale-105"}
   `}
-=======
-              placeholder={selectedCommandCard ? "Add additional context or parameters..." : "Ask me anything about your database or type / for commands..."}
-              className="w-full px-4 py-3 border border-gray-200 rounded-xl focus:outline-none focus:ring-2 focus:ring-blue-500 focus:border-transparent bg-gray-50 text-gray-900 placeholder-gray-500 transition-all duration-200"
-              disabled={isLoading}
-            />
-          </div>
-
-          {/* Send button */}
-          <button
-            type="submit"
-            disabled={isLoading || (!input.trim() && !selectedCommandCard)}
-            className="bg-blue-600 hover:bg-blue-700 disabled:bg-gray-300 disabled:cursor-not-allowed text-white px-6 py-3 rounded-xl transition-colors duration-200 flex items-center space-x-2 font-medium"
->>>>>>> 1e258c4a
           >
             {isLoading ? (
               <>
@@ -310,7 +279,6 @@
                 <span>Processing...</span>
               </>
             ) : (
-<<<<<<< HEAD
               <div className="flex items-center space-x-2">
                 <span>{disabled ? "Restricted" : "Send"}</span>
                 {!disabled && (
@@ -319,14 +287,6 @@
                   </svg>
                 )}
               </div>
-=======
-              <>
-                <span>Send</span>
-                <svg className="w-4 h-4" fill="none" stroke="currentColor" viewBox="0 0 24 24">
-                  <path strokeLinecap="round" strokeLinejoin="round" strokeWidth={2} d="M12 19l9 2-9-18-9 18 9-2zm0 0v-8" />
-                </svg>
-              </>
->>>>>>> 1e258c4a
             )}
           </button>
         </div>
